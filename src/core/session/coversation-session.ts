import { PromptManager } from '../brain/systemPrompt/manager.js';
import { ContextManager, ILLMService } from '../brain/llm/index.js';
import { MCPManager } from '../mcp/manager.js';
import { UnifiedToolManager } from '../brain/tools/unified-tool-manager.js';
import { logger } from '../logger/index.js';
import { env } from '../env.js';
import { createContextManager } from '../brain/llm/messages/factory.js';
import { createLLMService } from '../brain/llm/services/factory.js';
import { MemAgentStateManager } from '../brain/memAgent/state-manager.js';
import { ReasoningContentDetector } from '../brain/reasoning/content-detector.js';
import { SearchContextManager } from '../brain/reasoning/search-context-manager.js';
import { createDatabaseHistoryProvider } from '../brain/llm/messages/history/factory.js';
import { StorageManager } from '../storage/manager.js';
import { Logger } from '../logger/index.js';
import type { ZodSchema } from 'zod';
import { setImmediate } from 'timers';
import { IConversationHistoryProvider } from '../brain/llm/messages/history/types.js';

<<<<<<< HEAD
function extractReasoningContentBlocks(aiResponse: any): string {
	// If the response is an object with a content array (Anthropic API best practice)
	if (aiResponse && Array.isArray(aiResponse.content)) {
		// Extract all 'thinking' and 'redacted_thinking' blocks
		const reasoningBlocks = aiResponse.content
			.filter((block: any) => block.type === 'thinking' || block.type === 'redacted_thinking')
			.map((block: any) => block.thinking)
			.filter(Boolean);
		if (reasoningBlocks.length > 0) {
			return reasoningBlocks.join('\n\n');
		}
		// Fallback: join all text blocks if no thinking blocks found
		const textBlocks = aiResponse.content
			.filter((block: any) => block.type === 'text' && block.text)
			.map((block: any) => block.text);
		if (textBlocks.length > 0) {
			return textBlocks.join('\n\n');
		}
		return '';
	}
	// Fallback: support legacy string input (regex for <thinking> tags)
	if (typeof aiResponse === 'string') {
		const matches = Array.from(aiResponse.matchAll(/<thinking>([\s\S]*?)<\/thinking>/gi));
		if (matches.length > 0) {
			return matches.map(m => m[1]?.trim() || '').join('\n\n');
		}
		return aiResponse;
	}
	return '';
}
=======
>>>>>>> 2ab4f144
export class ConversationSession {
	private contextManager!: ContextManager;
	private llmService!: ILLMService;
	private reasoningDetector?: ReasoningContentDetector;
	private searchContextManager?: SearchContextManager;
	private historyProvider: IConversationHistoryProvider | undefined;
	private historyEnabled: boolean = true;
	private historyBackend: 'database' | 'memory' = 'database';

	private sessionMemoryMetadata?: Record<string, any>;
	private mergeMetadata?: (
		sessionMeta: Record<string, any>,
		runMeta: Record<string, any>
	) => Record<string, any>;
	private metadataSchema?: ZodSchema<any>;
	private beforeMemoryExtraction?: (
		meta: Record<string, any>,
		context: Record<string, any>
	) => void;

	/**
	 * @param services - Required dependencies for the session, including unifiedToolManager
	 * @param id - Session identifier
	 * @param options - Optional advanced metadata options
	 */
	constructor(
		private services: {
			stateManager: MemAgentStateManager;
			promptManager: PromptManager;
			mcpManager: MCPManager;
			unifiedToolManager: UnifiedToolManager;
		},
		public readonly id: string,
		options?: {
			sessionMemoryMetadata?: Record<string, any>;
			mergeMetadata?: (
				sessionMeta: Record<string, any>,
				runMeta: Record<string, any>
			) => Record<string, any>;
			metadataSchema?: ZodSchema<any>;
			beforeMemoryExtraction?: (meta: Record<string, any>, context: Record<string, any>) => void;
			// New: history management options
			historyEnabled?: boolean;
			historyBackend?: 'database' | 'memory';
		}
	) {
		logger.debug('ConversationSession initialized with services', { services, id });
		if (
			options?.sessionMemoryMetadata &&
			typeof options.sessionMemoryMetadata === 'object' &&
			!Array.isArray(options.sessionMemoryMetadata)
		) {
			this.sessionMemoryMetadata = options.sessionMemoryMetadata;
		}
		if (options?.mergeMetadata) this.mergeMetadata = options.mergeMetadata;
		if (options?.metadataSchema) this.metadataSchema = options.metadataSchema;
		if (options?.beforeMemoryExtraction)
			this.beforeMemoryExtraction = options.beforeMemoryExtraction;
		// New: read history options
		if (typeof options?.historyEnabled === 'boolean') this.historyEnabled = options.historyEnabled;
		if (options?.historyBackend) this.historyBackend = options.historyBackend;
	}

	/**
	 * Update session-level memory metadata after construction.
	 */
	public updateSessionMetadata(newMeta: Record<string, any>) {
		this.sessionMemoryMetadata = { ...this.sessionMemoryMetadata, ...newMeta };
	}

	/**
	 * Initialize all services for the session, including history provider.
	 */
	public async init(): Promise<void> {
		await this.initializeServices();
		// Restore history if enabled and provider exists
		if (this.historyEnabled && this.historyProvider && this.contextManager) {
			try {
				await this.contextManager.restoreHistory?.();
				logger.debug(`Session ${this.id}: Conversation history restored.`);
			} catch (err) {
				logger.warn(`Session ${this.id}: Failed to restore conversation history: ${err}`);
			}
		}
	}

	/**
	 * Initializes the services for the session, including the history provider.
	 */
	private async initializeServices(): Promise<void> {
		const llmConfig = this.services.stateManager.getLLMConfig(this.id);
		let historyProvider: IConversationHistoryProvider | undefined = undefined;
		if (this.historyEnabled) {
			try {
				if (this.historyBackend === 'database') {
					// Use a valid storage config with both database and cache
					const storageConfig = {
						database: { type: 'in-memory' as const },
						cache: { type: 'in-memory' as const },
					};
					const storageManager = new StorageManager(storageConfig);
					await storageManager.connect();
					historyProvider = createDatabaseHistoryProvider(storageManager);
					logger.debug(`Session ${this.id}: Database history provider initialized.`);
				} else {
					// TODO: Implement or import an in-memory provider if needed
					logger.debug(`Session ${this.id}: In-memory history provider selected.`);
				}
			} catch (err) {
				logger.warn(
					`Session ${this.id}: Failed to initialize history provider, falling back to in-memory. Error: ${err}`
				);
				historyProvider = undefined;
			}
		}
		this.historyProvider = historyProvider;
		// Pass provider and sessionId to context manager
		this.contextManager = createContextManager(
			llmConfig,
			this.services.promptManager,
			historyProvider,
			this.id
		);
		this.llmService = createLLMService(
			llmConfig,
			this.services.mcpManager,
			this.contextManager,
			this.services.unifiedToolManager
		);
		logger.debug(`ChatSession ${this.id}: Services initialized`);
	}

	/**
	 * Extract session-level metadata, merging defaults, session, and per-run metadata.
	 * Uses custom merge and validation if provided.
	 * Now supports environment and extensible context.
	 */
	private getSessionMetadata(customMetadata?: Record<string, any>): Record<string, any> {
		const base = {
			sessionId: this.id,
			source: 'conversation-session',
			timestamp: new Date().toISOString(),
			environment: process.env.NODE_ENV || 'development',
			...this.getSessionContext(),
		};
		const sessionMeta = this.sessionMemoryMetadata || {};
		const customMeta =
			customMetadata && typeof customMetadata === 'object' && !Array.isArray(customMetadata)
				? customMetadata
				: {};
		let merged = this.mergeMetadata
			? this.mergeMetadata(sessionMeta, customMeta)
			: { ...base, ...sessionMeta, ...customMeta };
		if (this.metadataSchema && !this.metadataSchema.safeParse(merged).success) {
			logger.warn(
				'ConversationSession: Metadata validation failed, using session-level metadata only.'
			);
			merged = { ...base, ...sessionMeta };
		}
		return merged;
	}

	/**
	 * Optionally override to provide additional session context for metadata.
	 */
	protected getSessionContext(): Record<string, any> {
		return {};
	}

	/**
	 * Run a conversation session with input, optional image data, streaming, and custom options.
	 * @param input - User input string
	 * @param imageDataInput - Optional image data
	 * @param stream - Optional stream flag
	 * @param options - Optional parameters for memory extraction:
	 *   - memoryMetadata: Custom metadata to attach to memory extraction (merged with session defaults)
	 *   - contextOverrides: Overrides for context fields passed to memory extraction
	 *   - historyTracking: Enable/disable history tracking
	 * @returns An object containing the response and a promise for background operations
	 */
	public async run(
		input: string,
		imageDataInput?: { image: string; mimeType: string },
		stream?: boolean,
		options?: {
			memoryMetadata?: Record<string, any>;
			contextOverrides?: Record<string, any>;
			historyTracking?: boolean;
		}
	): Promise<{ response: string; backgroundOperations: Promise<void> }> {
		// --- Input validation ---
		if (typeof input !== 'string' || input.trim() === '') {
			logger.error('ConversationSession.run: input must be a non-empty string');
			throw new Error('Input must be a non-empty string');
		}

		// --- Session initialization check ---
		if (!this.llmService || !this.contextManager) {
			logger.error('ConversationSession.run: Session not initialized. Call init() before run().');
			throw new Error('ConversationSession is not initialized. Call init() before run().');
		}

		// --- imageDataInput validation ---
		if (imageDataInput !== undefined) {
			if (
				typeof imageDataInput !== 'object' ||
				!imageDataInput.image ||
				typeof imageDataInput.image !== 'string' ||
				!imageDataInput.mimeType ||
				typeof imageDataInput.mimeType !== 'string'
			) {
				logger.error(
					'ConversationSession.run: imageDataInput must have image and mimeType as non-empty strings'
				);
				throw new Error('imageDataInput must have image and mimeType as non-empty strings');
			}
		}

		// --- stream validation ---
		if (stream !== undefined && typeof stream !== 'boolean') {
			logger.warn('ConversationSession.run: stream should be a boolean. Coercing to boolean.');
			stream = Boolean(stream);
		}

		// --- options validation ---
		if (options && typeof options === 'object') {
			const allowedKeys = ['memoryMetadata', 'contextOverrides', 'historyTracking'];
			const unknownKeys = Object.keys(options).filter(k => !allowedKeys.includes(k));
			if (unknownKeys.length > 0) {
				logger.warn(
					`ConversationSession.run: Unknown option keys provided: ${unknownKeys.join(', ')}`
				);
			}
		}

		logger.debug('ConversationSession.run called');
		logger.debug(
			`Running session ${this.id} with input: ${input} and imageDataInput: ${imageDataInput} and stream: ${stream}`
		);

		// Initialize reasoning detector and search context manager if not already done
		await this.initializeReasoningServices();

		// Generate response
		const response = await this.llmService.generate(input, imageDataInput, stream);

		// PROGRAMMATIC ENFORCEMENT: Run memory extraction asynchronously in background AFTER response is returned
		// This ensures users see the response immediately without waiting for memory operations
		const backgroundOperations = new Promise<void>(resolve => {
			setImmediate(async () => {
				logger.debug('Starting background memory operations', { sessionId: this.id });
				try {
					await this.enforceMemoryExtraction(input, response, options);
					logger.debug('Background memory operations completed successfully', {
						sessionId: this.id,
					});
				} catch (error) {
					logger.debug('Background memory extraction failed', {
						sessionId: this.id,
						error: error instanceof Error ? error.message : String(error),
					});
					// Silently continue - memory extraction failures shouldn't affect user experience
				}
				resolve();
			});
		});

		return { response, backgroundOperations };
	}

	/**
	 * Programmatically enforce memory extraction after each user interaction (runs in background)
	 * This ensures the extract_and_operate_memory tool is always called, regardless of AI decisions
	 * NOTE: This method runs asynchronously in the background to avoid delaying the user response
	 */
	private async enforceMemoryExtraction(
		userInput: string,
		aiResponse: string,
		options?: {
			memoryMetadata?: Record<string, any>;
			contextOverrides?: Record<string, any>;
			historyTracking?: boolean;
		}
	): Promise<void> {
		logger.debug('ConversationSession.enforceMemoryExtraction called');
		logger.debug('enforceMemoryExtraction: unifiedToolManager at entry', {
			unifiedToolManager: this.services.unifiedToolManager,
			type: typeof this.services.unifiedToolManager,
		});
		try {
			logger.debug('ConversationSession: Enforcing memory extraction for interaction');

			// Check if the unifiedToolManager is available
			if (!this.services.unifiedToolManager) {
				logger.debug(
					'ConversationSession: UnifiedToolManager not available, skipping memory extraction'
				);
				return;
			}

			// Extract comprehensive interaction data including tool usage
			const comprehensiveInteractionData = await this.extractComprehensiveInteractionData(
				userInput,
				aiResponse
			);

			// Prepare context with overrides
			const defaultContext = {
				sessionId: this.id,
				conversationTopic: 'Interactive CLI session',
				recentMessages: comprehensiveInteractionData,
			};
			const mergedContext = {
				...defaultContext,
				...(options?.contextOverrides &&
				typeof options.contextOverrides === 'object' &&
				!Array.isArray(options.contextOverrides)
					? options.contextOverrides
					: {}),
			};

			// Prepare memory metadata (merge session-level and per-run, per-run takes precedence)
			let memoryMetadata: Record<string, any> = {};
			if (options?.memoryMetadata !== undefined) {
				if (typeof options.memoryMetadata === 'object' && !Array.isArray(options.memoryMetadata)) {
					memoryMetadata = this.getSessionMetadata(options.memoryMetadata);
				} else {
					logger.warn(
						'ConversationSession: Invalid memoryMetadata provided, expected a plain object. Using session-level or default metadata.'
					);
					memoryMetadata = this.getSessionMetadata();
				}
			} else {
				memoryMetadata = this.getSessionMetadata();
			}

			// Call the extract_and_operate_memory tool directly (with cipher_ prefix)
			const memoryResult = await this.services.unifiedToolManager.executeTool(
				'cipher_extract_and_operate_memory',
				{
					interaction: comprehensiveInteractionData,
					context: mergedContext,
					memoryMetadata,
					options: {
						similarityThreshold: 0.7,
						maxSimilarResults: 5,
						useLLMDecisions: true,
						confidenceThreshold: 0.4,
						enableDeleteOperations: true,
						historyTracking: options?.historyTracking ?? true,
					},
				}
			);

			logger.debug('ConversationSession: Memory extraction completed', {
				success: memoryResult.success,
				extractedFacts: memoryResult.extraction?.extracted || 0,
				totalMemoryActions: memoryResult.memory?.length || 0,
				actionBreakdown: memoryResult.memory
					? {
							ADD: memoryResult.memory.filter((a: any) => a.event === 'ADD').length,
							UPDATE: memoryResult.memory.filter((a: any) => a.event === 'UPDATE').length,
							DELETE: memoryResult.memory.filter((a: any) => a.event === 'DELETE').length,
							NONE: memoryResult.memory.filter((a: any) => a.event === 'NONE').length,
						}
					: {},
			});

			// **NEW: Automatic Reflection Memory Processing**
			// Process reasoning traces in the background, similar to knowledge memory
			await this.enforceReflectionMemoryProcessing(userInput, aiResponse);
		} catch (error) {
			const errorMessage = error instanceof Error ? error.message : String(error);
			logger.error('ConversationSession: Memory extraction failed', {
				error: errorMessage,
			});
			// Continue execution even if memory extraction fails
		}
	}

	/**
	 * Initialize reasoning services (content detector and search context manager)
	 */
	private async initializeReasoningServices(): Promise<void> {
		if (this.reasoningDetector && this.searchContextManager) {
			return; // Already initialized
		}

		try {
			// Initialize reasoning content detector with evaluation LLM config
			const evalLlmConfig = this.services.stateManager.getEvalLLMConfig(this.id);
			this.reasoningDetector = new ReasoningContentDetector(
				this.services.promptManager,
				this.services.mcpManager,
				this.services.unifiedToolManager,
				evalLlmConfig,
				undefined // Use default options
			);

			// Initialize search context manager
			this.searchContextManager = new SearchContextManager();

			logger.debug('ConversationSession: Reasoning services initialized', { sessionId: this.id });
		} catch (error) {
			logger.warn('ConversationSession: Failed to initialize reasoning services', {
				sessionId: this.id,
				error: error instanceof Error ? error.message : String(error),
			});
		}
	}

	/**
	 * Programmatically enforce reflection memory processing after each interaction (runs in background)
	 * This automatically extracts, evaluates, and stores reasoning patterns in the background
	 * NOTE: This method is called from enforceMemoryExtraction which already runs asynchronously
	 */
	private async enforceReflectionMemoryProcessing(
		userInput: string,
		_aiResponse: string
	): Promise<void> {
		try {
			logger.debug('ConversationSession: Enforcing reflection memory processing');

			// Check if reflection memory is force disabled
			if (env.DISABLE_REFLECTION_MEMORY) {
				logger.debug(
					'ConversationSession: Reflection memory force disabled via DISABLE_REFLECTION_MEMORY, skipping processing'
				);
				return;
			}

			// Initialize reasoning services if not already done
			await this.initializeReasoningServices();

			// Check if reasoning content is detected in user input
			if (!this.reasoningDetector) {
				logger.debug(
					'ConversationSession: Reasoning detector not available, skipping reflection processing'
				);
				return;
			}

			const reasoningDetection = await this.reasoningDetector.detectReasoningContent(userInput, {
				sessionId: this.id,
				taskType: 'conversation',
			});

			// Only proceed if reasoning content is detected
			if (!reasoningDetection.containsReasoning) {
				logger.debug(
					'ConversationSession: No reasoning content detected in user input, skipping reflection processing',
					{
						confidence: reasoningDetection.confidence,
						detectedPatterns: reasoningDetection.detectedPatterns,
					}
				);
				return;
			}

			logger.debug(
				'ConversationSession: Reasoning content detected, proceeding with reflection processing',
				{
					confidence: reasoningDetection.confidence,
					detectedPatterns: reasoningDetection.detectedPatterns,
				}
			);

			// Step 1: Extract reasoning steps from the interaction (only from user input)
			let extractionResult: any;
			try {
				extractionResult = await this.services.unifiedToolManager.executeTool(
					'cipher_extract_reasoning_steps',
					{
						userInput: userInput,
						options: {
							extractExplicit: true,
							extractImplicit: true,
							includeMetadata: true,
						},
					}
				);

				logger.debug('ConversationSession: Reasoning extraction completed', {
					success: extractionResult.success,
					stepCount: extractionResult.result?.trace?.steps?.length || 0,
					traceId: extractionResult.result?.trace?.id,
				});
			} catch (extractError) {
				logger.debug('ConversationSession: Reasoning extraction failed', {
					error: extractError instanceof Error ? extractError.message : String(extractError),
				});
				return; // Skip if extraction fails
			}

			// Only proceed if we extracted reasoning steps
			if (!extractionResult.success || !extractionResult.result?.trace?.steps?.length) {
				logger.debug(
					'ConversationSession: No reasoning steps extracted, skipping evaluation and storage'
				);
				return;
			}

			const reasoningTrace = extractionResult.result.trace;

			// Step 2: Evaluate the reasoning quality using a non-thinking model
			let evaluationResult: any;
			try {
				// Use configured evaluation model or fallback to main LLM
				const evalConfig = this.services.stateManager.getEvalLLMConfig(this.id);
				const evalContextManager = createContextManager(evalConfig, this.services.promptManager);
				const evalLLMService = createLLMService(
					evalConfig,
					this.services.mcpManager,
					evalContextManager,
					this.services.unifiedToolManager
				);
				// Directly call the evaluation tool using the non-thinking model
				evaluationResult = await this.services.unifiedToolManager.executeTool(
					'cipher_evaluate_reasoning',
					{
						trace: reasoningTrace,
						options: {
							checkEfficiency: true,
							detectLoops: true,
							generateSuggestions: true,
						},
						llmService: evalLLMService,
					}
				);

				logger.debug('ConversationSession: Reasoning evaluation completed', {
					success: evaluationResult.success,
					qualityScore: evaluationResult.result?.evaluation?.qualityScore,
					shouldStore: evaluationResult.result?.evaluation?.shouldStore,
				});
			} catch (evalError) {
				logger.debug('ConversationSession: Reasoning evaluation failed', {
					error: evalError instanceof Error ? evalError.message : String(evalError),
					traceId: reasoningTrace.id,
				});
				return; // Skip if evaluation fails
			}

			// Only proceed if evaluation was successful and indicates we should store
			if (!evaluationResult.success || !evaluationResult.result?.evaluation?.shouldStore) {
				logger.debug(
					'ConversationSession: Evaluation indicates should not store, skipping storage',
					{
						shouldStore: evaluationResult.result?.evaluation?.shouldStore,
						qualityScore: evaluationResult.result?.evaluation?.qualityScore,
					}
				);
				return;
			}

			const evaluation = evaluationResult.result.evaluation;

			// Step 3: Store the unified reasoning entry
			try {
				const storageResult = await this.services.unifiedToolManager.executeTool(
					'cipher_store_reasoning_memory',
					{
						trace: reasoningTrace,
						evaluation: evaluation,
					}
				);

				logger.debug('ConversationSession: Reflection memory storage completed', {
					success: storageResult.success,
					stored: storageResult.result?.stored,
					traceId: storageResult.result?.traceId,
					vectorId: storageResult.result?.vectorId,
					stepCount: storageResult.result?.metrics?.stepCount,
					qualityScore: storageResult.result?.metrics?.qualityScore,
				});

				// Log successful end-to-end reflection processing
				if (storageResult.success && storageResult.result?.stored) {
					logger.debug('ConversationSession: Reflection memory processing completed successfully', {
						pipeline: 'extract → evaluate → store',
						traceId: storageResult.result.traceId,
						stepCount: reasoningTrace.steps.length,
						qualityScore: evaluation.qualityScore.toFixed(3),
						issueCount: evaluation.issues?.length || 0,
						suggestionCount: evaluation.suggestions?.length || 0,
					});
				}
			} catch (storageError) {
				logger.debug('ConversationSession: Reflection memory storage failed', {
					error: storageError instanceof Error ? storageError.message : String(storageError),
					traceId: reasoningTrace.id,
					qualityScore: evaluation.qualityScore,
				});
				// Continue execution even if storage fails
			}
		} catch (error) {
			logger.debug('ConversationSession: Reflection memory processing failed', {
				error: error instanceof Error ? error.message : String(error),
			});
			// Continue execution even if reflection processing fails
		}
	}

	/**
	 * Extract comprehensive interaction data including tool calls and results
	 * This captures the complete technical workflow, not just user input and final response
	 */
	private async extractComprehensiveInteractionData(
		userInput: string,
		aiResponse: string
	): Promise<string[]> {
		const interactionData: string[] = [];

		// Start with the user input
		interactionData.push(`User: ${userInput}`);

		// Get recent messages from context manager to extract tool usage
		const recentMessages = await this.contextManager.getRawMessages();

		// Find messages from this current interaction (after the user input)
		// We'll look for the most recent assistant and tool messages
		const currentInteractionMessages = [];
		let foundUserMessage = false;

		// Process messages in reverse to get the most recent interaction
		for (let i = recentMessages.length - 1; i >= 0; i--) {
			const message = recentMessages[i];

			if (!message) {
				continue;
			}

			// Skip if we haven't reached the current user message yet
			if (!foundUserMessage) {
				if (
					message.role === 'user' &&
					Array.isArray(message.content) &&
					message.content.length > 0 &&
					message.content[0] &&
					message.content[0].type === 'text' &&
					'text' in message.content[0] &&
					message.content[0].text === userInput
				) {
					foundUserMessage = true;
				}
				continue;
			}

			// Add messages from this interaction
			if (message.role === 'assistant' || message.role === 'tool') {
				currentInteractionMessages.unshift(message);
			} else {
				// Stop when we hit another user message (previous interaction)
				break;
			}
		}

		// Process the interaction messages to extract technical details
		const toolsUsed: string[] = [];
		const toolResults: string[] = [];

		for (const message of currentInteractionMessages) {
			if (!message) {
				continue;
			}

			if (message.role === 'assistant' && message.toolCalls && message.toolCalls.length > 0) {
				// Extract tool calls
				for (const toolCall of message.toolCalls) {
					const toolName = toolCall.function.name;
					let args = '';
					try {
						const parsedArgs = JSON.parse(toolCall.function.arguments);
						// Summarize key arguments for memory (avoid storing full large content)
						const keyArgs = this.summarizeToolArguments(toolName, parsedArgs);
						args = keyArgs ? ` with ${keyArgs}` : '';
					} catch {
						// If parsing fails, just note that there were arguments
						args = ' with arguments';
					}
					toolsUsed.push(`${toolName}${args}`);
				}
			} else if (message.role === 'tool') {
				// Extract tool results (summarized)
				const toolName = message.name || 'unknown_tool';
				const resultSummary = this.summarizeToolResult(toolName, message.content);
				toolResults.push(`${toolName}: ${resultSummary}`);
			}
		}

		// Add tool usage information to interaction data
		if (toolsUsed.length > 0) {
			interactionData.push(`Tools used: ${toolsUsed.join(', ')}`);
		}

		if (toolResults.length > 0) {
			interactionData.push(`Tool results: ${toolResults.join('; ')}`);
		}

		// Finally add the assistant response
		interactionData.push(`Assistant: ${aiResponse}`);

		logger.debug('ConversationSession: Extracted comprehensive interaction data', {
			userInput: userInput.substring(0, 50),
			toolsUsed: toolsUsed.length,
			toolResults: toolResults.length,
			totalDataPoints: interactionData.length,
		});

		return interactionData;
	}

	/**
	 * Summarize tool arguments for memory storage
	 */
	private summarizeToolArguments(toolName: string, args: any): string {
		switch (toolName) {
			case 'read_file':
				return args.path ? `path: ${args.path}` : 'file read';
			case 'write_file':
				return args.path ? `path: ${args.path}` : 'file write';
			case 'list_files':
				return args.path ? `directory: ${args.path}` : 'directory listing';
			case 'cipher_memory_search':
				return args.query
					? `query: "${args.query.substring(0, 50)}${args.query.length > 50 ? '...' : ''}"`
					: 'memory search';
			default:
				// For other tools, try to extract key identifying information
				if (args.query)
					return `query: "${args.query.substring(0, 30)}${args.query.length > 30 ? '...' : ''}"`;
				if (args.path) return `path: ${args.path}`;
				if (args.file) return `file: ${args.file}`;
				return 'arguments provided';
		}
	}

	/**
	 * Summarize tool results for memory storage
	 */
	private summarizeToolResult(toolName: string, content: any): string {
		try {
			// Handle string content
			if (typeof content === 'string') {
				const parsed = JSON.parse(content);
				return this.formatToolResultSummary(toolName, parsed);
			}

			// Handle object content
			if (typeof content === 'object') {
				return this.formatToolResultSummary(toolName, content);
			}

			return 'result received';
		} catch {
			// If parsing fails, provide a basic summary
			const contentStr = String(content);
			return contentStr.length > 100 ? `${contentStr.substring(0, 100)}...` : contentStr;
		}
	}

	/**
	 * Format tool result summary based on tool type
	 */
	private formatToolResultSummary(toolName: string, result: any): string {
		switch (toolName) {
			case 'read_file':
				if (result.content && Array.isArray(result.content) && result.content.length > 0) {
					const text = result.content[0].text || '';
					const lines = text.split('\n').length;
					const size = text.length;
					return `file read (${lines} lines, ${size} chars)`;
				}
				return 'file read';

			case 'cipher_memory_search':
				if (result.results && Array.isArray(result.results)) {
					return `found ${result.results.length} memory entries`;
				}
				return 'memory search completed';

			case 'list_files':
				if (result.content && Array.isArray(result.content)) {
					const files = result.content.filter((item: any) => item.type === 'file').length;
					const dirs = result.content.filter((item: any) => item.type === 'directory').length;
					return `listed ${files} files, ${dirs} directories`;
				}
				return 'directory listing';

			default:
				// Generic result summary
				if (result.success !== undefined) {
					return result.success ? 'completed successfully' : 'failed';
				}
				if (result.error) {
					return `error: ${String(result.error).substring(0, 50)}`;
				}
				return 'completed';
		}
	}

	/**
	 * Disconnects the history provider if it exists (for session teardown).
	 */
	public async disconnect(): Promise<void> {
		if (this.historyProvider && typeof (this.historyProvider as any).disconnect === 'function') {
			try {
				await (this.historyProvider as any).disconnect();
				logger.debug(`Session ${this.id}: History provider disconnected.`);
			} catch (err) {
				logger.warn(`Session ${this.id}: Failed to disconnect history provider: ${err}`);
			}
		}
	}

	public getContextManager(): ContextManager {
		return this.contextManager;
	}

	public getLLMService(): ILLMService {
		return this.llmService;
	}

	public getUnifiedToolManager(): UnifiedToolManager {
		return this.services.unifiedToolManager;
	}
}<|MERGE_RESOLUTION|>--- conflicted
+++ resolved
@@ -16,7 +16,6 @@
 import { setImmediate } from 'timers';
 import { IConversationHistoryProvider } from '../brain/llm/messages/history/types.js';
 
-<<<<<<< HEAD
 function extractReasoningContentBlocks(aiResponse: any): string {
 	// If the response is an object with a content array (Anthropic API best practice)
 	if (aiResponse && Array.isArray(aiResponse.content)) {
@@ -47,8 +46,6 @@
 	}
 	return '';
 }
-=======
->>>>>>> 2ab4f144
 export class ConversationSession {
 	private contextManager!: ContextManager;
 	private llmService!: ILLMService;
