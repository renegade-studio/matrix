console.log('TEST FILE LOADED: coversation-session.test.ts');
import { describe, it, expect, vi, beforeEach } from 'vitest';
import { ConversationSession } from '../coversation-session.js';
import type { LLMConfig } from '../../brain/llm/config.js';
import { z } from 'zod';

// Mock the factory functions
vi.mock('../../brain/llm/messages/factory.js', () => ({
	createContextManager: vi.fn(),
}));

vi.mock('../../brain/llm/services/factory.js', () => ({
	createLLMService: vi.fn(),
}));

// Mock the logger to avoid console output in tests
vi.mock('../../logger/index.js', () => ({
	logger: {
		info: vi.fn(),
		warn: vi.fn(),
		error: vi.fn(),
		debug: vi.fn(),
	},
}));

// At the top of the test file or before all tests, define a default mockUnifiedToolManager
let mockUnifiedToolManager: any;

describe('Minimal ConversationSession direct invocation', () => {
	it('should call run and log from inside run', async () => {
		const { ConversationSession } = await import('../coversation-session.js');
		const session = new ConversationSession(
			{
				stateManager: { getLLMConfig: () => ({ provider: 'test', model: 'test' }) } as any,
				promptManager: { getInstruction: () => 'prompt' } as any,
				mcpManager: { getAllTools: async () => ({}), getClients: () => new Map() } as any,
				unifiedToolManager: mockUnifiedToolManager as any,
			},
			'minimal-test'
		);
		session.init = async () => {};
		session.run = async (...args: any[]) => {
			console.log('MINIMAL TEST: run called with', ...args);
			return { response: 'ok', backgroundOperations: Promise.resolve() };
		};
		const result = await session.run('test input');
		expect(result.response).toBe('ok');
	});
});

describe('ConversationSession', () => {
	let session: ConversationSession;
	let mockStateManager: any;
	let mockPromptManager: any;
	let mockMcpManager: any;
	let mockContextManager: any;
	let mockLLMService: any;
	let mockCreateContextManager: any;
	let mockCreateLLMService: any;

	const mockLLMConfig: LLMConfig = {
		provider: 'openai',
		model: 'gpt-4.1-mini',
		apiKey: 'test-api-key',
		maxIterations: 3,
		baseURL: 'https://api.openai.com/v1',
	};

	const sessionId = 'test-session-123';

	// Main beforeEach (default, no unifiedToolManager)
	beforeEach(async () => {
		vi.clearAllMocks();

		// Create mock services
		mockStateManager = {
			getLLMConfig: vi.fn().mockReturnValue(mockLLMConfig),
		};

		mockPromptManager = {
			load: vi.fn(),
			getInstruction: vi.fn().mockReturnValue('Test system prompt'),
		};

		mockMcpManager = {
			getAllTools: vi.fn().mockResolvedValue({}),
			getClients: vi.fn().mockReturnValue(new Map()),
		};

		mockContextManager = {
			addMessage: vi.fn(),
			getMessages: vi.fn().mockReturnValue([]),
			clearMessages: vi.fn(),
			getRawMessages: vi.fn().mockReturnValue([]), // <-- Add this line
		};

		mockLLMService = {
			generate: vi.fn().mockResolvedValue('Generated response'),
			getAllTools: vi.fn().mockResolvedValue({}),
			getConfig: vi.fn().mockReturnValue({
				provider: 'openai',
				model: 'gpt-4',
			}),
		};

		// Mock factory functions
		const { createContextManager } = await import('../../brain/llm/messages/factory.js');
		const { createLLMService } = await import('../../brain/llm/services/factory.js');

		mockCreateContextManager = vi.mocked(createContextManager);
		mockCreateLLMService = vi.mocked(createLLMService);

		mockCreateContextManager.mockReturnValue(mockContextManager);
		mockCreateLLMService.mockReturnValue(mockLLMService);

		mockUnifiedToolManager = {
			executeTool: vi
				.fn()
				.mockResolvedValue({ success: true, extraction: { extracted: 1 }, memory: [] }),
			mcpManager: undefined,
			internalToolManager: undefined,
			config: {},
			getAllTools: vi.fn(),
			isToolAvailable: vi.fn(),
			getToolInfo: vi.fn(),
			getToolSchema: vi.fn(),
			getToolStats: vi.fn(),
			registerTool: vi.fn(),
			unregisterTool: vi.fn(),
			reloadTools: vi.fn(),
			executeToolCall: vi.fn(),
			clearCache: vi.fn(),
			getStats: vi.fn(),
			subscribe: vi.fn(),
			unsubscribe: vi.fn(),
			emit: vi.fn(),
			on: vi.fn(),
			off: vi.fn(),
			once: vi.fn(),
			removeListener: vi.fn(),
			removeAllListeners: vi.fn(),
			setMaxListeners: vi.fn(),
			getMaxListeners: vi.fn(),
			listeners: vi.fn(),
			listenerCount: vi.fn(),
			eventNames: vi.fn(),
			prependListener: vi.fn(),
			prependOnceListener: vi.fn(),
			rawListeners: vi.fn(),
			getToolSource: vi.fn(),
			getToolsForProvider: vi.fn(),
			handleToolConflict: vi.fn(),
			formatToolsForOpenAI: vi.fn(),
			formatToolsForAnthropic: vi.fn(),
		};

		session = new ConversationSession(
			{
				stateManager: mockStateManager,
				promptManager: mockPromptManager,
				mcpManager: mockMcpManager,
				unifiedToolManager: mockUnifiedToolManager as any,
			},
			sessionId
		);
	});

	describe('Initialization', () => {
		it('should initialize successfully with provided services and id', () => {
			expect(session.id).toBe(sessionId);
		});

		it('should initialize services correctly', async () => {
			await session.init();

			expect(mockStateManager.getLLMConfig).toHaveBeenCalledWith(sessionId);
			expect(mockCreateContextManager).toHaveBeenCalledWith(mockLLMConfig, mockPromptManager);
			expect(mockCreateLLMService).toHaveBeenCalledWith(
				mockLLMConfig,
				mockMcpManager,
				mockContextManager,
				mockUnifiedToolManager
			);
		});

		it('should handle initialization errors gracefully', async () => {
			const error = new Error('Initialization failed');
			mockCreateContextManager.mockImplementation(() => {
				throw error;
			});

			await expect(session.init()).rejects.toThrow('Initialization failed');
		});

		it('should handle LLM service creation errors', async () => {
			const error = new Error('LLM service creation failed');
			mockCreateLLMService.mockImplementation(() => {
				throw error;
			});

			await expect(session.init()).rejects.toThrow('LLM service creation failed');
		});
	});

	describe('Session Execution', () => {
		beforeEach(async () => {
			await session.init();
		});

		it('should run session with text input successfully', async () => {
			const input = 'Hello, how are you?';
			const expectedResponse = 'I am fine, thank you!';
			mockLLMService.generate.mockResolvedValue(expectedResponse);
			const result = await session.run(input);
			expect(result.response).toBe(expectedResponse);
			expect(result.backgroundOperations).toBeInstanceOf(Promise);
<<<<<<< HEAD
			// Accept undefined for stream argument
=======
>>>>>>> c45843ec
			expect(mockLLMService.generate).toHaveBeenCalledWith(input, undefined, undefined);
		});

		it('should run session with image data input', async () => {
			const input = 'What do you see in this image?';
			const imageData = { image: 'base64-image-data', mimeType: 'image/jpeg' };
			const expectedResponse = 'I see a cat.';
			mockLLMService.generate.mockResolvedValue(expectedResponse);
			const result = await session.run(input, imageData);
			expect(result.response).toBe(expectedResponse);
			expect(result.backgroundOperations).toBeInstanceOf(Promise);
<<<<<<< HEAD
			// Accept undefined for stream argument
=======
>>>>>>> c45843ec
			expect(mockLLMService.generate).toHaveBeenCalledWith(input, imageData, undefined);
		});

		it('should run session with streaming enabled', async () => {
			const input = 'Stream this response';
			const expectedResponse = 'Streaming response...';

			mockLLMService.generate.mockResolvedValue(expectedResponse);

			const result = await session.run(input, undefined, true);

			expect(result.response).toBe(expectedResponse);
			expect(result.backgroundOperations).toBeInstanceOf(Promise);
			expect(mockLLMService.generate).toHaveBeenCalledWith(input, undefined, true);
		});

		it('should run session with all parameters', async () => {
			const input = 'Complex request';
			const imageData = { image: 'base64-data', mimeType: 'image/png' };
			const stream = true;
			const expectedResponse = 'Complex response';

			mockLLMService.generate.mockResolvedValue(expectedResponse);

			const result = await session.run(input, imageData, stream);

			expect(result.response).toBe(expectedResponse);
			expect(result.backgroundOperations).toBeInstanceOf(Promise);
			expect(mockLLMService.generate).toHaveBeenCalledWith(input, imageData, stream);
		});

		it('should handle LLM service generation errors', async () => {
			const error = new Error('Generation failed');
			mockLLMService.generate.mockRejectedValue(error);

			await expect(session.run('test input')).rejects.toThrow('Generation failed');
		});

		it('should throw error when running uninitialized session', async () => {
			const uninitializedSession = new ConversationSession(
				{
					stateManager: mockStateManager,
					promptManager: mockPromptManager,
					mcpManager: mockMcpManager,
					unifiedToolManager: mockUnifiedToolManager as any,
				},
				'uninitialized-session'
			);

			// This should throw because it tries to call llmService.generate() on undefined
			await expect(uninitializedSession.run('test')).rejects.toThrow();
		});

		it.skip('should run session with custom memoryMetadata and contextOverrides', async () => {
			const input = 'Test input with metadata';
			const expectedResponse = 'Response with metadata';

			session = new ConversationSession(
				{
					stateManager: mockStateManager,
					promptManager: mockPromptManager,
					mcpManager: mockMcpManager,
					unifiedToolManager: mockUnifiedToolManager as any,
				},
				sessionId
			);
			await session.init();

			// Assert the session is using the correct mocks
			expect(session.getLLMService()).toBe(mockLLMService);
			expect(session.getContextManager()).toBe(mockContextManager);
			mockLLMService.generate.mockResolvedValue(expectedResponse);

			// Debug: Assert the session is using the mock
			console.log(
				'TEST DEBUG: session.getUnifiedToolManager() === mockUnifiedToolManager?',
				(session.getUnifiedToolManager() as any) === mockUnifiedToolManager
			);
			console.log('TEST DEBUG: session.getUnifiedToolManager():', session.getUnifiedToolManager());
			console.log('TEST DEBUG: mockUnifiedToolManager:', mockUnifiedToolManager);
			expect(session.getUnifiedToolManager()).toBe(mockUnifiedToolManager);

			// Debug: Spy on enforceMemoryExtraction
			const enforceSpy = vi.spyOn(session as any, 'enforceMemoryExtraction');
			console.log(
				'enforceMemoryExtraction: unifiedToolManager ref',
				session.getUnifiedToolManager()
			);

			const memoryMetadata = { customKey: 'customValue', userId: 'user-123' };
			const contextOverrides = { conversationTopic: 'Overridden Topic', extra: 'extraContext' };

			// Debug: Ensure no errors are thrown
			await expect(
				session.run(input, undefined, undefined, { memoryMetadata, contextOverrides })
			).resolves.not.toThrow();

			// Debug: Assert enforceMemoryExtraction is called
			expect(enforceSpy).toHaveBeenCalled();
			// Debug: Assert executeTool is called
			expect(mockUnifiedToolManager.executeTool).toHaveBeenCalled();
		});

		// Minimal debug test
		it.skip('debug enforceMemoryExtraction and executeTool', async () => {
			session = new ConversationSession(
				{
					stateManager: mockStateManager,
					promptManager: mockPromptManager,
					mcpManager: mockMcpManager,
					unifiedToolManager: mockUnifiedToolManager as any,
				},
				sessionId
			);
			await session.init();

			// Assert the session is using the correct mocks
			expect(session.getLLMService()).toBe(mockLLMService);
			expect(session.getContextManager()).toBe(mockContextManager);
			mockLLMService.generate.mockResolvedValue('debug response');

			expect(session.getUnifiedToolManager()).toBe(mockUnifiedToolManager);
			const enforceSpy = vi.spyOn(session as any, 'enforceMemoryExtraction');
			console.log(
				'enforceMemoryExtraction: unifiedToolManager ref',
				session.getUnifiedToolManager()
			);

			await session.run('debug input', undefined, undefined, { memoryMetadata: { foo: 'bar' } });

			// Debug: Print call counts
			console.log('enforceSpy call count:', enforceSpy.mock.calls.length);
			console.log('executeTool call count:', mockUnifiedToolManager.executeTool.mock.calls.length);

			expect(enforceSpy).toHaveBeenCalled();
			expect(mockUnifiedToolManager.executeTool).toHaveBeenCalled();
		});

		it.skip('should merge session metadata with custom metadata, custom takes precedence', async () => {
			const input = 'Test merging metadata';
			const expectedResponse = 'Response';
			session = new ConversationSession(
				{
					stateManager: mockStateManager,
					promptManager: mockPromptManager,
					mcpManager: mockMcpManager,
					unifiedToolManager: mockUnifiedToolManager as any,
				},
				sessionId,
				{
					sessionMemoryMetadata: {
						sessionKey: 'sessionValue',
						sessionId: 'session-meta',
						source: 'session-source',
					},
				}
			);
			await session.init();
			mockLLMService.generate.mockResolvedValue(expectedResponse);

			const memoryMetadata = {
				sessionId: 'override-session',
				source: 'override-source',
				custom: 'yes',
			};
			await session.run(input, undefined, undefined, { memoryMetadata });

			expect(mockUnifiedToolManager.executeTool).toHaveBeenCalledWith(
				'cipher_extract_and_operate_memory',
				expect.objectContaining({
					memoryMetadata: expect.objectContaining({
						sessionId: 'override-session',
						source: 'override-source',
						custom: 'yes',
						sessionKey: 'sessionValue', // session-level key should be present if not overridden
						timestamp: expect.any(String),
					}),
				})
			);
			// Also test session-level only (no per-run override)
			await session.run(input);
			expect(mockUnifiedToolManager.executeTool).toHaveBeenCalledWith(
				'cipher_extract_and_operate_memory',
				expect.objectContaining({
					memoryMetadata: expect.objectContaining({
						sessionId: 'session-meta',
						source: 'session-source',
						sessionKey: 'sessionValue',
						timestamp: expect.any(String),
					}),
				})
			);
		});

		it.skip('should handle invalid memoryMetadata gracefully', async () => {
			const input = 'Test invalid metadata';
			const expectedResponse = 'Response';
			session = new ConversationSession(
				{
					stateManager: mockStateManager,
					promptManager: mockPromptManager,
					mcpManager: mockMcpManager,
					unifiedToolManager: mockUnifiedToolManager as any,
				},
				sessionId
			);
			await session.init();
			mockLLMService.generate.mockResolvedValue(expectedResponse);

			const invalidMetadata = 'not-an-object';
			await session.run(input, undefined, undefined, { memoryMetadata: invalidMetadata as any });

			expect(mockUnifiedToolManager.executeTool).toHaveBeenCalledWith(
				'cipher_extract_and_operate_memory',
				expect.objectContaining({
					memoryMetadata: expect.objectContaining({
						sessionId: sessionId,
						source: 'conversation-session',
						timestamp: expect.any(String),
					}),
				})
			);
		});

		it.skip('should use only per-run metadata if no session-level metadata is provided', async () => {
			const input = 'Test per-run metadata only';
			const expectedResponse = 'Response';
			session = new ConversationSession(
				{
					stateManager: mockStateManager,
					promptManager: mockPromptManager,
					mcpManager: mockMcpManager,
					unifiedToolManager: mockUnifiedToolManager as any,
				},
				sessionId
			);
			await session.init();
			mockLLMService.generate.mockResolvedValue(expectedResponse);
			const memoryMetadata = { only: 'perRun', foo: 'bar' };
			await session.run(input, undefined, undefined, { memoryMetadata });
			expect(mockUnifiedToolManager.executeTool).toHaveBeenCalledWith(
				'cipher_extract_and_operate_memory',
				expect.objectContaining({
					memoryMetadata: expect.objectContaining({
						only: 'perRun',
						foo: 'bar',
						sessionId: sessionId,
						source: 'conversation-session',
						timestamp: expect.any(String),
					}),
				})
			);
		});

		it.skip('should maintain backward compatibility when no metadata is provided', async () => {
			const input = 'Test legacy';
			const expectedResponse = 'Legacy response';
			session = new ConversationSession(
				{
					stateManager: mockStateManager,
					promptManager: mockPromptManager,
					mcpManager: mockMcpManager,
					unifiedToolManager: mockUnifiedToolManager as any,
				},
				sessionId
			);
			await session.init();
			mockLLMService.generate.mockResolvedValue(expectedResponse);
			await session.run(input);
			expect(mockUnifiedToolManager.executeTool).toHaveBeenCalledWith(
				'cipher_extract_and_operate_memory',
				expect.objectContaining({
					memoryMetadata: expect.objectContaining({
						sessionId: sessionId,
						source: 'conversation-session',
						timestamp: expect.any(String),
					}),
				})
			);
		});
	});

	describe('Service Access', () => {
		beforeEach(async () => {
			await session.init();
		});

		it('should return context manager', () => {
			const contextManager = session.getContextManager();
			expect(contextManager).toBe(mockContextManager);
		});

		it('should return LLM service', () => {
			const llmService = session.getLLMService();
			expect(llmService).toBe(mockLLMService);
		});

		it('should return undefined when accessing services before initialization', () => {
			const uninitializedSession = new ConversationSession(
				{
					stateManager: mockStateManager,
					promptManager: mockPromptManager,
					mcpManager: mockMcpManager,
					unifiedToolManager: mockUnifiedToolManager as any,
				},
				'uninitialized-session'
			);

			expect(uninitializedSession.getContextManager()).toBeUndefined();
			expect(uninitializedSession.getLLMService()).toBeUndefined();
		});
	});

	describe('Session State Management', () => {
		it('should use session-specific LLM config', async () => {
			const sessionSpecificConfig = {
				...mockLLMConfig,
				model: 'gpt-3.5-turbo',
				temperature: 0.5,
			};

			mockStateManager.getLLMConfig.mockReturnValue(sessionSpecificConfig);

			await session.init();

			expect(mockStateManager.getLLMConfig).toHaveBeenCalledWith(sessionId);
			expect(mockCreateContextManager).toHaveBeenCalledWith(
				sessionSpecificConfig,
				mockPromptManager
			);
			expect(mockCreateLLMService).toHaveBeenCalledWith(
				sessionSpecificConfig,
				mockMcpManager,
				mockContextManager,
				mockUnifiedToolManager
			);
		});

		it('should handle different LLM providers', async () => {
			const anthropicConfig = {
				...mockLLMConfig,
				provider: 'anthropic',
				model: 'claude-3-sonnet',
			};

			mockStateManager.getLLMConfig.mockReturnValue(anthropicConfig);

			await session.init();

			expect(mockCreateContextManager).toHaveBeenCalledWith(anthropicConfig, mockPromptManager);
			expect(mockCreateLLMService).toHaveBeenCalledWith(
				anthropicConfig,
				mockMcpManager,
				mockContextManager,
				mockUnifiedToolManager
			);
		});
	});

	describe('Concurrent Operations', () => {
		beforeEach(async () => {
			await session.init();
		});

		it('should handle multiple concurrent run calls', async () => {
			const inputs = ['Question 1', 'Question 2', 'Question 3'];
			const expectedResponses = ['Answer 1', 'Answer 2', 'Answer 3'];

			mockLLMService.generate
				.mockResolvedValueOnce(expectedResponses[0])
				.mockResolvedValueOnce(expectedResponses[1])
				.mockResolvedValueOnce(expectedResponses[2]);

			const promises = inputs.map(input => session.run(input));
			const results = await Promise.all(promises);

			// Check that all expected responses are present, but order may vary due to concurrency
			expect(results).toHaveLength(3);
			const responseStrings = results.map(r => r.response);
			expect(responseStrings).toEqual(expect.arrayContaining(expectedResponses));
			expect(mockLLMService.generate).toHaveBeenCalledTimes(3);
		});

		it('should handle mixed success and failure scenarios', async () => {
			mockLLMService.generate
				.mockResolvedValueOnce('Success 1')
				.mockRejectedValueOnce(new Error('Failure'))
				.mockResolvedValueOnce('Success 2');

			const results = await Promise.allSettled([
				session.run('input1'),
				session.run('input2'),
				session.run('input3'),
			]);

			// Since Promise.allSettled doesn't guarantee order with concurrent calls,
			// we need to check the overall results instead of specific positions
			const fulfilled = results.filter(r => r.status === 'fulfilled');
			const rejected = results.filter(r => r.status === 'rejected');

			expect(fulfilled).toHaveLength(2);
			expect(rejected).toHaveLength(1);

			const successValues = fulfilled.map(
				r =>
					(r as PromiseFulfilledResult<{ response: string; backgroundOperations: Promise<void> }>)
						.value.response
			);
			expect(successValues).toContain('Success 1');
			expect(successValues).toContain('Success 2');

			const rejectedReasons = rejected.map(r => (r as PromiseRejectedResult).reason.message);
			expect(rejectedReasons).toContain('Failure');
		});
	});

	describe('Edge Cases', () => {
		beforeEach(async () => {
			await session.init();
		});

		it('should handle empty input', async () => {
			const emptyInput = '';
			await expect(session.run(emptyInput)).rejects.toThrow('Input must be a non-empty string');
		});

		it('should handle very long input', async () => {
			const longInput = 'a'.repeat(1200);
			const expectedResponse = 'Long input handled.';
			mockLLMService.generate.mockResolvedValue(expectedResponse);
			const result = await session.run(longInput);
			expect(result.response).toBe(expectedResponse);
			expect(result.backgroundOperations).toBeInstanceOf(Promise);
<<<<<<< HEAD
			// Accept undefined for stream argument
=======
>>>>>>> c45843ec
			expect(mockLLMService.generate).toHaveBeenCalledWith(longInput, undefined, undefined);
		});

		it('should handle special characters and unicode', async () => {
			const specialInput = '🚀 Hello! 你好 @#$%^&*()';
			const expectedResponse = 'Special characters handled.';
			mockLLMService.generate.mockResolvedValue(expectedResponse);
			const result = await session.run(specialInput);
			expect(result.response).toBe(expectedResponse);
			expect(result.backgroundOperations).toBeInstanceOf(Promise);
<<<<<<< HEAD
			// Accept undefined for stream argument
=======
>>>>>>> c45843ec
			expect(mockLLMService.generate).toHaveBeenCalledWith(specialInput, undefined, undefined);
		});
	});
});

describe('ConversationSession Robustness & Validation', () => {
	let session: ConversationSession;
	let mockStateManager: any;
	let mockPromptManager: any;
	let mockMcpManager: any;
	let mockContextManager: any;
	let mockLLMService: any;
	let mockUnifiedToolManager: any;
	const sessionId = 'robustness-test';
	const mockLLMConfig = {
		provider: 'openai',
		model: 'gpt-4.1-mini',
		apiKey: 'test-api-key',
		maxIterations: 3,
		baseURL: 'https://api.openai.com/v1',
	};

	beforeEach(async () => {
		vi.clearAllMocks();
		mockStateManager = { getLLMConfig: vi.fn().mockReturnValue(mockLLMConfig) };
		mockPromptManager = { getInstruction: vi.fn().mockReturnValue('prompt') };
		mockMcpManager = {
			getAllTools: vi.fn().mockResolvedValue({}),
			getClients: vi.fn().mockReturnValue(new Map()),
		};
		mockContextManager = {
			addMessage: vi.fn(),
			getMessages: vi.fn().mockReturnValue([]),
			clearMessages: vi.fn(),
			getRawMessages: vi.fn().mockReturnValue([]),
		};
		mockLLMService = {
			generate: vi.fn().mockResolvedValue('response'),
			getAllTools: vi.fn(),
			getConfig: vi.fn(),
		};
		const { createContextManager } = await import('../../brain/llm/messages/factory.js');
		const { createLLMService } = await import('../../brain/llm/services/factory.js');
		vi.mocked(createContextManager).mockReturnValue(mockContextManager);
		vi.mocked(createLLMService).mockReturnValue(mockLLMService);
		mockUnifiedToolManager = { executeTool: vi.fn().mockResolvedValue({ success: true }) };
		// Don't call init by default for some tests
		// session = new ConversationSession(...)
	});

	it('should throw if input is empty string', async () => {
		session = new ConversationSession(
			{
				stateManager: mockStateManager,
				promptManager: mockPromptManager,
				mcpManager: mockMcpManager,
				unifiedToolManager: mockUnifiedToolManager,
			},
			sessionId
		);
		await session.init();
		await expect(session.run('')).rejects.toThrow('Input must be a non-empty string');
	});

	it('should throw if input is not a string', async () => {
		session = new ConversationSession(
			{
				stateManager: mockStateManager,
				promptManager: mockPromptManager,
				mcpManager: mockMcpManager,
				unifiedToolManager: mockUnifiedToolManager,
			},
			sessionId
		);
		await session.init();
		await expect(session.run(123 as any)).rejects.toThrow('Input must be a non-empty string');
	});

	it('should throw if imageDataInput is missing fields', async () => {
		session = new ConversationSession(
			{
				stateManager: mockStateManager,
				promptManager: mockPromptManager,
				mcpManager: mockMcpManager,
				unifiedToolManager: mockUnifiedToolManager,
			},
			sessionId
		);
		await session.init();
		await expect(session.run('valid', { image: 'img' } as any)).rejects.toThrow(
			'imageDataInput must have image and mimeType as non-empty strings'
		);
	});

	it('should throw if imageDataInput fields are not strings', async () => {
		session = new ConversationSession(
			{
				stateManager: mockStateManager,
				promptManager: mockPromptManager,
				mcpManager: mockMcpManager,
				unifiedToolManager: mockUnifiedToolManager,
			},
			sessionId
		);
		await session.init();
		await expect(session.run('valid', { image: 123, mimeType: 456 } as any)).rejects.toThrow(
			'imageDataInput must have image and mimeType as non-empty strings'
		);
	});

	it('should coerce stream to boolean and warn if not boolean', async () => {
		session = new ConversationSession(
			{
				stateManager: mockStateManager,
				promptManager: mockPromptManager,
				mcpManager: mockMcpManager,
				unifiedToolManager: mockUnifiedToolManager,
			},
			sessionId
		);
		await session.init();
		const spy = vi.spyOn(console, 'warn').mockImplementation(() => {});
		await session.run('valid', undefined, 1 as any); // 1 is truthy
		spy.mockRestore();
		// No throw expected, just coercion
	});

	it('should warn on unknown option keys', async () => {
		session = new ConversationSession(
			{
				stateManager: mockStateManager,
				promptManager: mockPromptManager,
				mcpManager: mockMcpManager,
				unifiedToolManager: mockUnifiedToolManager,
			},
			sessionId
		);
		await session.init();
		const warnSpy = vi.spyOn(console, 'warn').mockImplementation(() => {});
		await session.run('valid', undefined, undefined, { memoryMetadata: {}, foo: 1 } as any);
		warnSpy.mockRestore();
		// No throw expected, just warning
	});

	it('should throw if run is called before init', async () => {
		session = new ConversationSession(
			{
				stateManager: mockStateManager,
				promptManager: mockPromptManager,
				mcpManager: mockMcpManager,
				unifiedToolManager: mockUnifiedToolManager,
			},
			sessionId
		);
		await expect(session.run('valid')).rejects.toThrow(
			'ConversationSession is not initialized. Call init() before run().'
		);
	});
});

describe('ConversationSession Advanced Metadata Integration', () => {
	let session: ConversationSession;
	let mockUnifiedToolManager: any;
	let mockStateManager: any;
	let mockPromptManager: any;
	let mockMcpManager: any;
	let mockContextManager: any;
	let mockLLMService: any;
	let mockCreateContextManager: any;
	let mockCreateLLMService: any;
	const sessionId = 'test-session-advanced';
	const mockLLMConfig = {
		provider: 'openai',
		model: 'gpt-4.1-mini',
		apiKey: 'test-api-key',
		maxIterations: 3,
		baseURL: 'https://api.openai.com/v1',
	};

	beforeEach(async () => {
		vi.clearAllMocks();
		mockStateManager = { getLLMConfig: vi.fn().mockReturnValue(mockLLMConfig) };
		mockPromptManager = { getInstruction: vi.fn().mockReturnValue('prompt') };
		mockMcpManager = {
			getAllTools: vi.fn().mockResolvedValue({}),
			getClients: vi.fn().mockReturnValue(new Map()),
		};
		mockContextManager = {
			addMessage: vi.fn(),
			getMessages: vi.fn().mockReturnValue([]),
			clearMessages: vi.fn(),
			getRawMessages: vi.fn().mockReturnValue([]),
		};
		mockLLMService = {
			generate: vi.fn().mockResolvedValue('response'),
			getAllTools: vi.fn(),
			getConfig: vi.fn(),
		};
		const { createContextManager } = await import('../../brain/llm/messages/factory.js');
		const { createLLMService } = await import('../../brain/llm/services/factory.js');
		mockCreateContextManager = vi.mocked(createContextManager);
		mockCreateLLMService = vi.mocked(createLLMService);
		mockCreateContextManager.mockReturnValue(mockContextManager);
		mockCreateLLMService.mockReturnValue(mockLLMService);
		mockUnifiedToolManager = {
			executeTool: vi.fn().mockResolvedValue({ success: true }),
			...Object.fromEntries(
				Array(30)
					.fill(0)
					.map((_, i) => ['fn' + i, vi.fn()])
			),
		};
	});

	it.skip('should merge session-level and per-run metadata (per-run takes precedence)', async () => {
		session = new ConversationSession(
			{
				stateManager: mockStateManager,
				promptManager: mockPromptManager,
				mcpManager: mockMcpManager,
				unifiedToolManager: mockUnifiedToolManager,
			},
			sessionId,
			{ sessionMemoryMetadata: { foo: 'bar', sessionId: 'session-x', sessionOnly: 1 } }
		);
		await session.init?.();
		mockLLMService.generate.mockResolvedValue('ok');
		await session.run('input', undefined, undefined, {
			memoryMetadata: { foo: 'baz', custom: 123 },
		});
		expect(mockUnifiedToolManager.executeTool).toHaveBeenCalledWith(
			'cipher_extract_and_operate_memory',
			expect.objectContaining({
				memoryMetadata: expect.objectContaining({
					foo: 'baz', // per-run
					sessionId: 'session-x',
					sessionOnly: 1,
					custom: 123,
					source: 'conversation-session',
					timestamp: expect.any(String),
				}),
			})
		);
	});

	it.skip('should use custom merge function if provided', async () => {
		const customMerge = (sessionMeta: any, runMeta: any) => ({
			...sessionMeta,
			...runMeta,
			merged: true,
		});
		session = new ConversationSession(
			{
				stateManager: mockStateManager,
				promptManager: mockPromptManager,
				mcpManager: mockMcpManager,
				unifiedToolManager: mockUnifiedToolManager,
			},
			sessionId,
			{ sessionMemoryMetadata: { a: 1 }, mergeMetadata: customMerge }
		);
		await session.init?.();
		mockLLMService.generate.mockResolvedValue('ok');
		await session.run('input', undefined, undefined, { memoryMetadata: { b: 2 } });
		expect(mockUnifiedToolManager.executeTool).toHaveBeenCalledWith(
			'cipher_extract_and_operate_memory',
			expect.objectContaining({
				memoryMetadata: expect.objectContaining({ a: 1, b: 2, merged: true }),
			})
		);
	});

	it.skip('should validate metadata with schema and fallback on failure', async () => {
		const schema = z.object({ foo: z.string() });
		session = new ConversationSession(
			{
				stateManager: mockStateManager,
				promptManager: mockPromptManager,
				mcpManager: mockMcpManager,
				unifiedToolManager: mockUnifiedToolManager,
			},
			sessionId,
			{ sessionMemoryMetadata: { foo: 'bar', valid: true }, metadataSchema: schema }
		);
		await session.init?.();
		mockLLMService.generate.mockResolvedValue('ok');
		// Valid
		await session.run('input', undefined, undefined, { memoryMetadata: { foo: 'baz' } });
		expect(mockUnifiedToolManager.executeTool).toHaveBeenCalledWith(
			'cipher_extract_and_operate_memory',
			expect.objectContaining({
				memoryMetadata: expect.objectContaining({ foo: 'baz' }),
			})
		);
		// Invalid (should fallback to session-level)
		await session.run('input', undefined, undefined, { memoryMetadata: { foo: 123 as any } });
		expect(mockUnifiedToolManager.executeTool).toHaveBeenCalledWith(
			'cipher_extract_and_operate_memory',
			expect.objectContaining({
				memoryMetadata: expect.objectContaining({ foo: 'bar', valid: true }),
			})
		);
	});

	it.skip('should call beforeMemoryExtraction hook if provided', async () => {
		const hook = vi.fn();
		session = new ConversationSession(
			{
				stateManager: mockStateManager,
				promptManager: mockPromptManager,
				mcpManager: mockMcpManager,
				unifiedToolManager: mockUnifiedToolManager,
			},
			sessionId,
			{ beforeMemoryExtraction: hook }
		);
		await session.init?.();
		mockLLMService.generate.mockResolvedValue('ok');
		await session.run('input', undefined, undefined, { memoryMetadata: { foo: 'bar' } });
		expect(hook).toHaveBeenCalled();
		const [meta, context] = hook.mock.calls[0] || [];
		expect(meta).toMatchObject({
			foo: 'bar',
			sessionId: sessionId,
			source: 'conversation-session',
		});
		expect(context).toHaveProperty('sessionId', sessionId);
	});

	it.skip('should allow updating session-level metadata after construction', async () => {
		session = new ConversationSession(
			{
				stateManager: mockStateManager,
				promptManager: mockPromptManager,
				mcpManager: mockMcpManager,
				unifiedToolManager: mockUnifiedToolManager,
			},
			sessionId,
			{ sessionMemoryMetadata: { foo: 'bar' } }
		);
		await session.init?.();
		mockLLMService.generate.mockResolvedValue('ok');
		session.updateSessionMetadata({ foo: 'baz', newKey: 42 });
		await session.run('input');
		expect(mockUnifiedToolManager.executeTool).toHaveBeenCalledWith(
			'cipher_extract_and_operate_memory',
			expect.objectContaining({
				memoryMetadata: expect.objectContaining({ foo: 'baz', newKey: 42 }),
			})
		);
	});

	it.skip('should handle invalid memoryMetadata gracefully', async () => {
		session = new ConversationSession(
			{
				stateManager: mockStateManager,
				promptManager: mockPromptManager,
				mcpManager: mockMcpManager,
				unifiedToolManager: mockUnifiedToolManager,
			},
			sessionId,
			{ sessionMemoryMetadata: { foo: 'bar' } }
		);
		await session.init?.();
		mockLLMService.generate.mockResolvedValue('ok');
		await session.run('input', undefined, undefined, { memoryMetadata: 'not-an-object' as any });
		expect(mockUnifiedToolManager.executeTool).toHaveBeenCalledWith(
			'cipher_extract_and_operate_memory',
			expect.objectContaining({
				memoryMetadata: expect.objectContaining({ foo: 'bar' }),
			})
		);
	});

	it.skip('should maintain backward compatibility when no metadata is provided', async () => {
		session = new ConversationSession(
			{
				stateManager: mockStateManager,
				promptManager: mockPromptManager,
				mcpManager: mockMcpManager,
				unifiedToolManager: mockUnifiedToolManager,
			},
			sessionId
		);
		await session.init?.();
		mockLLMService.generate.mockResolvedValue('ok');
		await session.run('input');
		expect(mockUnifiedToolManager.executeTool).toHaveBeenCalledWith(
			'cipher_extract_and_operate_memory',
			expect.objectContaining({
				memoryMetadata: expect.objectContaining({
					sessionId: sessionId,
					source: 'conversation-session',
					timestamp: expect.any(String),
				}),
			})
		);
	});
});<|MERGE_RESOLUTION|>--- conflicted
+++ resolved
@@ -214,10 +214,7 @@
 			const result = await session.run(input);
 			expect(result.response).toBe(expectedResponse);
 			expect(result.backgroundOperations).toBeInstanceOf(Promise);
-<<<<<<< HEAD
 			// Accept undefined for stream argument
-=======
->>>>>>> c45843ec
 			expect(mockLLMService.generate).toHaveBeenCalledWith(input, undefined, undefined);
 		});
 
@@ -229,10 +226,7 @@
 			const result = await session.run(input, imageData);
 			expect(result.response).toBe(expectedResponse);
 			expect(result.backgroundOperations).toBeInstanceOf(Promise);
-<<<<<<< HEAD
 			// Accept undefined for stream argument
-=======
->>>>>>> c45843ec
 			expect(mockLLMService.generate).toHaveBeenCalledWith(input, imageData, undefined);
 		});
 
@@ -666,10 +660,7 @@
 			const result = await session.run(longInput);
 			expect(result.response).toBe(expectedResponse);
 			expect(result.backgroundOperations).toBeInstanceOf(Promise);
-<<<<<<< HEAD
 			// Accept undefined for stream argument
-=======
->>>>>>> c45843ec
 			expect(mockLLMService.generate).toHaveBeenCalledWith(longInput, undefined, undefined);
 		});
 
@@ -680,10 +671,7 @@
 			const result = await session.run(specialInput);
 			expect(result.response).toBe(expectedResponse);
 			expect(result.backgroundOperations).toBeInstanceOf(Promise);
-<<<<<<< HEAD
 			// Accept undefined for stream argument
-=======
->>>>>>> c45843ec
 			expect(mockLLMService.generate).toHaveBeenCalledWith(specialInput, undefined, undefined);
 		});
 	});
